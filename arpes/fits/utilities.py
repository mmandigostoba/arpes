import functools
import warnings
from string import ascii_lowercase
import operator
import numpy as np
import xarray as xr

import typing
from arpes.typing import DataType
from tqdm import tqdm_notebook

from arpes.utilities import normalize_to_spectrum

__all__ = ('broadcast_model',)


TypeIterable = typing.Union[typing.List[type], typing.Tuple[type]]

import arpes.fits.fit_models
import lmfit


def parse_model(model):
    """
    Takes a model string and turns it into a tokenized version.

    1. ModelClass -> ModelClass
    2. [ModelClass] -> [ModelClass]
    3. str -> [<ModelClass, operator as string>]

    i.e.

    A + (B + C) * D -> [A, '(', B, '+', C, ')', '*', D]

    :param model:
    :return:
    """
    if not isinstance(model, str):
        return model

    pad_all = ['+', '-', '*', '/', '(', ')']

    for pad in pad_all:
        model = model.replace(pad, ' {} '.format(pad))

    special = set(pad_all)

    def read_token(token):
        if token in special:
            return token
        try:
            token = float(token)
            return token
        except ValueError:
            try:
                return arpes.fits.fit_models.__dict__[token]
            except KeyError:
                raise ValueError('Could not find model: {}'.format(token))

    return [read_token(token) for token in model.split()]


def _parens_to_nested(items):
    """
    Turns a flat list with parentheses tokens into a nested list
    :param items:
    :return:
    """

    parens = [(token, idx,) for idx, token in enumerate(items) if isinstance(token, str) and token in '()']
    if len(parens):
        first_idx, last_idx = parens[0][1], parens[-1][1]
        if parens[0][0] != '(' or parens[-1][0] != ')':
            raise ValueError('Parentheses do not match!')

        return items[0:first_idx] + [_parens_to_nested(items[first_idx + 1:last_idx])] + items[last_idx + 1:]
    else:
        return items


def reduce_model_with_operators(model):
    if isinstance(model, tuple):
        return model[0](prefix='{}_'.format(model[1]), nan_policy='omit')

    if isinstance(model, list) and len(model) == 1:
        return reduce_model_with_operators(model[0])

    left, op, right = model[0], model[1], model[2:]
    left, right = reduce_model_with_operators(left), reduce_model_with_operators(right)

    if op == '+':
        return left + right
    elif op == '*':
        return left * right
    elif op == '-':
        return left - right
    elif op == '/':
        return left / right


def compile_model(model, params=None):
    """
    Takes a model sequence, i.e. a Model class, a list of such classes, or a list
    of such classes with operators and instantiates an appropriate model.
    :param model:
    :return:
    """

<<<<<<< HEAD
    if constraints is None:
        constraints = {}
=======
    warnings.warn('Beware of equal operator precedence.')

    if params is None:
        params = {}
>>>>>>> 6ab92e22

    try:
        if issubclass(model, lmfit.Model):
            return model()
    except TypeError:
        pass

    if isinstance(model, (list, tuple)) and all([isinstance(token, type) for token in model]):
        models = [m(prefix='{}_'.format(ascii_lowercase[i]), nan_policy='omit') for i, m in enumerate(model)]
        if isinstance(params, (list, tuple)):
            for cs, m in zip(params, models):
                for name, params_for_name in cs.items():
                    m.set_param_hint(name, **params_for_name)

<<<<<<< HEAD
=======
            params = {}

>>>>>>> 6ab92e22
        built = functools.reduce(operator.add, models)
    else:
        warnings.warn('Beware of equal operator precedence.')
        prefix = iter(ascii_lowercase)
        model = [m if isinstance(m, str) else (m, next(prefix)) for m in model]
        built = reduce_model_with_operators(_parens_to_nested(model))

    return built


def unwrap_constraints(constraints, iter_coordinate):
    """
    Inspects constraints to see if any are array like and extracts the appropriate value to use for the current
    iteration point.
    :param constraints:
    :param iter_coordinate:
    :return:
    """
    def transform_or_walk(v):
        if isinstance(v, dict):
            return unwrap_constraints(v, iter_coordinate)

        if isinstance(v, xr.DataArray):
            return v.sel(**iter_coordinate, method='nearest').item()

        return v

    return {k: transform_or_walk(v) for k, v in constraints.items()}


def broadcast_model(model_cls: typing.Union[type, TypeIterable],
                    data: DataType, broadcast_dims, params=None, progress=True, dataset=True,
                    weights=None, safe=False):
<<<<<<< HEAD
    """
    Perform a fit across a number of dimensions. Allows composite models.
    :param model_cls:
    :param data:
    :param broadcast_dims:
    :param constraints:
    :param progress:
    :param dataset:
    :param weights:
    :param safe:
    :return:
    """
    if constraints is None:
        constraints = {}
=======
    if params is None:
        params = {}
>>>>>>> 6ab92e22

    if isinstance(broadcast_dims, str):
        broadcast_dims = [broadcast_dims]

    data = normalize_to_spectrum(data)
    cs = {}
    for dim in broadcast_dims:
        cs[dim] = data.coords[dim]

    other_axes = set(data.dims).difference(set(broadcast_dims))
    template = data.sum(list(other_axes))
    template.values = np.ndarray(template.shape, dtype=np.object)

    residual = data.copy(deep=True)
    residual.values = np.zeros(residual.shape)

    model = compile_model(parse_model(model_cls), params=params)
    if isinstance(params, (list, tuple)):
        params = {}

    new_params = model.make_params()

    n_fits = np.prod(np.array(list(template.S.dshape.values())))
    wrap_progress = lambda x, *args, **kwargs: x
    if progress:
        wrap_progress = lambda x, *args, **kwargs: tqdm_notebook(x, *args, **kwargs)

    for indices, cut_coords in wrap_progress(template.T.enumerate_iter_coords(), desc='Fitting', total=n_fits):
        current_constraints = unwrap_constraints(constraints, cut_coords)

        cut_data = data.sel(**cut_coords)
        if safe:
            cut_data = cut_data.T.drop_nan()

        weights_for = None
        if weights is not None:
            weights_for = weights.sel(**cut_coords)

        try:
<<<<<<< HEAD
            fit_result = model.guess_fit(cut_data, params=current_constraints, weights=weights_for)
=======
            fit_result = model.guess_fit(cut_data, params=params, weights=weights_for)
>>>>>>> 6ab92e22
        except ValueError:
            fit_result = None

        template.loc[cut_coords] = fit_result

        try:
            residual.loc[cut_coords] = fit_result.residual if fit_result is not None else None
        except ValueError as e:
            if not safe:
                raise e

    if dataset:
        return xr.Dataset({
            'results': template,
            'data': data,
            'residual': residual,
            'norm_residual': residual / data,
        }, residual.coords)

    template.attrs['original_data'] = data
    return template<|MERGE_RESOLUTION|>--- conflicted
+++ resolved
@@ -105,16 +105,8 @@
     :param model:
     :return:
     """
-
-<<<<<<< HEAD
-    if constraints is None:
-        constraints = {}
-=======
-    warnings.warn('Beware of equal operator precedence.')
-
     if params is None:
         params = {}
->>>>>>> 6ab92e22
 
     try:
         if issubclass(model, lmfit.Model):
@@ -129,11 +121,6 @@
                 for name, params_for_name in cs.items():
                     m.set_param_hint(name, **params_for_name)
 
-<<<<<<< HEAD
-=======
-            params = {}
-
->>>>>>> 6ab92e22
         built = functools.reduce(operator.add, models)
     else:
         warnings.warn('Beware of equal operator precedence.')
@@ -144,48 +131,43 @@
     return built
 
 
-def unwrap_constraints(constraints, iter_coordinate):
-    """
-    Inspects constraints to see if any are array like and extracts the appropriate value to use for the current
+def unwrap_params(params, iter_coordinate):
+    """
+    Inspects parameters to see if any are array like and extracts the appropriate value to use for the current
     iteration point.
-    :param constraints:
+    :param params:
     :param iter_coordinate:
     :return:
     """
     def transform_or_walk(v):
         if isinstance(v, dict):
-            return unwrap_constraints(v, iter_coordinate)
+            return unwrap_params(v, iter_coordinate)
 
         if isinstance(v, xr.DataArray):
             return v.sel(**iter_coordinate, method='nearest').item()
 
         return v
 
-    return {k: transform_or_walk(v) for k, v in constraints.items()}
+    return {k: transform_or_walk(v) for k, v in params.items()}
 
 
 def broadcast_model(model_cls: typing.Union[type, TypeIterable],
                     data: DataType, broadcast_dims, params=None, progress=True, dataset=True,
                     weights=None, safe=False):
-<<<<<<< HEAD
     """
     Perform a fit across a number of dimensions. Allows composite models.
     :param model_cls:
     :param data:
     :param broadcast_dims:
-    :param constraints:
+    :param params:
     :param progress:
     :param dataset:
     :param weights:
     :param safe:
     :return:
     """
-    if constraints is None:
-        constraints = {}
-=======
     if params is None:
         params = {}
->>>>>>> 6ab92e22
 
     if isinstance(broadcast_dims, str):
         broadcast_dims = [broadcast_dims]
@@ -214,7 +196,7 @@
         wrap_progress = lambda x, *args, **kwargs: tqdm_notebook(x, *args, **kwargs)
 
     for indices, cut_coords in wrap_progress(template.T.enumerate_iter_coords(), desc='Fitting', total=n_fits):
-        current_constraints = unwrap_constraints(constraints, cut_coords)
+        current_params = unwrap_params(params, cut_coords)
 
         cut_data = data.sel(**cut_coords)
         if safe:
@@ -225,11 +207,7 @@
             weights_for = weights.sel(**cut_coords)
 
         try:
-<<<<<<< HEAD
-            fit_result = model.guess_fit(cut_data, params=current_constraints, weights=weights_for)
-=======
-            fit_result = model.guess_fit(cut_data, params=params, weights=weights_for)
->>>>>>> 6ab92e22
+            fit_result = model.guess_fit(cut_data, params=current_params, weights=weights_for)
         except ValueError:
             fit_result = None
 
