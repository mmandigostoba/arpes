--- conflicted
+++ resolved
@@ -55,7 +55,10 @@
     # to install regexes for particular endstations, if this is needed in the future it might be a good way
     # of preventing clashes where there is ambiguity in file naming scheme across endstations
     patterns = [
-<<<<<<< HEAD
+        r'[\-a-zA-Z0-9_\w+]+_[0]+{}_S[0-9][0-9][0-9]$'.format(file),
+        r'[\-a-zA-Z0-9_\w+]+_{}_S[0-9][0-9][0-9]$'.format(file),
+        r'[\-a-zA-Z0-9_\w+]+_[0]+{}_R[0-9][0-9][0-9]$'.format(file),
+        r'[\-a-zA-Z0-9_\w+]+_{}_R[0-9][0-9][0-9]$'.format(file),
         r'[\-a-zA-Z0-9_\w+]+scan_[0]*{}_[0-9][0-9][0-9]'.format(file),
         r'[\-a-zA-Z0-9_\w+]+scan_[0]*{}'.format(file),
         r'[\-a-zA-Z0-9_\w]+_[0]+{}$'.format(file),
@@ -64,33 +67,7 @@
         r'[\-a-zA-Z0-9_\w]+[0]{}$'.format(file),
         r'[\-a-zA-Z0-9_\w+]+_[0]+{}_S[0-9][0-9][0-9]$'.format(file),
         r'[\-a-zA-Z0-9_\w+]+_{}_S[0-9][0-9][0-9]$'.format(file)
-=======
-        r'[a-zA-Z0-9_\w+]+_[0]+{}_S[0-9][0-9][0-9]$'.format(file),
-        r'[a-zA-Z0-9_\w+]+_{}_S[0-9][0-9][0-9]$'.format(file),
-        r'[a-zA-Z0-9_\w+]+_[0]+{}_R[0-9][0-9][0-9]$'.format(file),
-        r'[a-zA-Z0-9_\w+]+_{}_R[0-9][0-9][0-9]$'.format(file),
-        r'[a-zA-Z0-9_\w+]+scan_[0]*{}_[0-9][0-9][0-9]'.format(file),
-        r'[a-zA-Z0-9_\w+]+scan_[0]*{}'.format(file),
-        r'[a-zA-Z0-9_\w]+_[0]+{}$'.format(file),
-        r'[a-zA-Z0-9_\w]+_{}$'.format(file),
-        r'[a-zA-Z0-9_\w]+{}$'.format(file),
-        r'[a-zA-Z0-9_\w]+[0]{}$'.format(file)
     ]
-    '''
-    patterns = [
-        r'[a-zA-Z0-9_\w+]+scan_[0]*{}_[0-9][0-9][0-9]'.format(file),
-        r'[a-zA-Z0-9_\w+]+scan_[0]*{}'.format(file),
-        r'[a-zA-Z0-9_\w]+_[0]+{}$'.format(file),
-        r'[a-zA-Z0-9_\w]+_{}$'.format(file),
-        r'[a-zA-Z0-9_\w]+{}$'.format(file),
-        r'[a-zA-Z0-9_\w]+[0]{}$'.format(file),
-        r'[a-zA-Z0-9_\w+]+_[0]+{}_S[0-9][0-9][0-9]$'.format(file),
-        r'[a-zA-Z0-9_\w+]+_{}_S[0-9][0-9][0-9]$'.format(file),
-        r'[a-zA-Z0-9_\w+]+_[0]+{}_R[0-9][0-9][0-9]$'.format(file),
-        r'[a-zA-Z0-9_\w+]+_{}_R[0-9][0-9][0-9]$'.format(file)
->>>>>>> fddabb61
-    ]
-    #'''
 
     patterns = [re.compile(m) for m in patterns]
 
