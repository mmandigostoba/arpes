--- conflicted
+++ resolved
@@ -36,7 +36,7 @@
 import xarray as xr
 from arpes.provenance import provenance, update_provenance
 from arpes.utilities import normalize_to_spectrum
-from typing import Callable, Union
+from typing import Callable, Optional, Union
 
 from .kx_ky_conversion import ConvertKxKy, ConvertKp
 from .kz_conversion import ConvertKpKz
@@ -86,23 +86,18 @@
     )
 
 
-<<<<<<< HEAD
 def slice_along_path(
     arr: xr.DataArray,
     interpolation_points=None,
     axis_name=None,
     resolution=None,
     shift_gamma=True,
+    n_points: Optional[int] = None,
     extend_to_edge=False,
     **kwargs,
 ):
     """Gets a cut along a path specified by waypoints in an array.
 
-=======
-def slice_along_path(arr: xr.DataArray, interpolation_points=None, axis_name=None, resolution=None, n_points=None,
-                     shift_gamma=True, extend_to_edge=False, **kwargs):
-    """
->>>>>>> f5bdda32
     TODO: There might be a little bug here where the last coordinate has a value of 0, causing the interpolation to loop
     back to the start point. For now I will just deal with this in client code where I see it until I understand if it is
     universal.
@@ -136,29 +131,18 @@
         resolution: Requested resolution along the interpolated axis.
         shift_gamma: Controls whether the interpolated axis is shifted
             to a value of 0 at Gamma.
+        n_points: The number of desired points along the output path. This will be inferred
+            approximately based on resolution if not provided.
         extend_to_edge: Controls whether or not to scale the vector S -
             G for symmetry point S so that you interpolate
         **kwargs
     such as when the interpolation dimensions are kx and ky: in this case the interpolated dimension will be labeled kp.
     In mixed or ambiguous situations the axis will be labeled by the default value 'inter'.
-<<<<<<< HEAD
-=======
-    :param resolution: Requested resolution along the interpolated axis.
-    :param n_points: Requested number of points in the new array. Only one of resolution and n_points should be set.
-    :param shift_gamma: Controls whether the interpolated axis is shifted to a value of 0 at Gamma.
-    :param extend_to_edge: Controls whether or not to scale the vector S - G for symmetry point S so that you interpolate
->>>>>>> f5bdda32
     to the edge of the available data
 
-<<<<<<< HEAD
     Returns:
         xr.DataArray containing the interpolated data.
     """
-=======
-    if resolution is not None and n_points is not None:
-        raise ValueError("Only set one of resoltion and n_points!")
-
->>>>>>> f5bdda32
     if interpolation_points is None:
         raise ValueError("You must provide points specifying an interpolation path")
 
@@ -299,13 +283,9 @@
         n_points = int(path_length / resolution)
 
     # Adjust this coordinate under special circumstances
-<<<<<<< HEAD
     converted_coordinates[axis_name] = (
         np.linspace(0, path_length, int(path_length / resolution)) - gamma_offset
     )
-=======
-    converted_coordinates[axis_name] = np.linspace(0, path_length, n_points) - gamma_offset
->>>>>>> f5bdda32
 
     converted_ds = convert_coordinates(
         arr,
